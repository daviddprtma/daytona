--- conflicted
+++ resolved
@@ -378,7 +378,6 @@
             </div>
           )}
         </div>
-<<<<<<< HEAD
         <Pagination
           table={table}
           selectionEnabled
@@ -390,9 +389,7 @@
               : undefined
           }
         />
-=======
         <Pagination table={table} selectionEnabled entityName="Sandboxes" />
->>>>>>> e2e0465f
       </div>
     </div>
   )
